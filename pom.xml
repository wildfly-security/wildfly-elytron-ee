--- conflicted
+++ resolved
@@ -29,15 +29,9 @@
 
     <modelVersion>4.0.0</modelVersion>
 
-<<<<<<< HEAD
     <groupId>org.wildfly.security.jakarta</groupId>
     <artifactId>elytron-ee</artifactId>
     <version>2.0.0.Beta2-SNAPSHOT</version>
-=======
-    <groupId>org.wildfly.security</groupId>
-    <artifactId>wildfly-elytron-parent</artifactId>
-    <version>1.18.2.CR1-SNAPSHOT</version>
->>>>>>> 272293cc
     <packaging>pom</packaging>
 
     <name>WildFly Elytron - Jakarta EE</name>
@@ -62,7 +56,6 @@
 
     <properties>
         <jdk.min.version>11</jdk.min.version>
-<<<<<<< HEAD
 
         <version.jakarta.authentication>2.0.0</version.jakarta.authentication>
         <version.jakarta.authorization>2.0.0</version.jakarta.authorization>
@@ -70,62 +63,13 @@
 
         <version.jmockit>1.33</version.jmockit>
         <version.junit.junit>4.13.1</version.junit.junit>
-        <version.org.jboss.logging>3.4.1.Final</version.org.jboss.logging>
+        <version.org.jboss.logging>3.4.2.Final</version.org.jboss.logging>
         <version.org.jboss.logging.tools>2.2.1.Final</version.org.jboss.logging.tools>
 
         <version.org.jboss.spec.org.jboss.spec.javax.security.jacc>2.0.0.Final</version.org.jboss.spec.org.jboss.spec.javax.security.jacc>
-=======
-        <version.com.fasterxml.jackson>2.11.4</version.com.fasterxml.jackson>
-        <version.commons-cli>1.4</version.commons-cli>
-        <version.io.smallrye.jwt>3.1.1</version.io.smallrye.jwt>
-        <version.jakarta.enterprise>2.0.2</version.jakarta.enterprise>
-        <version.org.apache.commons>3.8.1</version.org.apache.commons>
-        <version.org.apache.directory.server>2.0.0-M24</version.org.apache.directory.server>
-        <version.org.apache.directory.api>1.0.0</version.org.apache.directory.api>
-        <version.org.apache.directory.jdbm>2.0.0-M3</version.org.apache.directory.jdbm>
-        <version.org.apache.directory.mavibot>1.0.0-M8</version.org.apache.directory.mavibot>
-        <version.org.bouncycastle>1.67</version.org.bouncycastle>
-        <version.org.eclipse.microprofile.jwt.api>1.2.2</version.org.eclipse.microprofile.jwt.api>
-        <version.org.apache.sshd.common>2.7.0</version.org.apache.sshd.common>
-        <version.org.apache.httpcomponents.httpclient>4.5.13</version.org.apache.httpcomponents.httpclient>
-
-        <version.org.jboss.logging>3.4.2.Final</version.org.jboss.logging>
-        <version.org.jboss.logmanager>2.1.18.Final</version.org.jboss.logmanager>
-        <version.org.jboss.logmanager.log4j-jboss>1.1.6.Final</version.org.jboss.logmanager.log4j-jboss>
-        <version.org.jboss.logging.tools>2.2.1.Final</version.org.jboss.logging.tools>
-        <version.org.jboss.modules>1.9.2.Final</version.org.jboss.modules>
-        <version.org.jboss.resteasy>4.7.2.Final</version.org.jboss.resteasy>
-        <version.org.jboss.slf4j>1.0.4.GA</version.org.jboss.slf4j>
-        <version.org.jboss.spec.org.jboss.spec.javax.security.jacc>2.0.0.Final</version.org.jboss.spec.org.jboss.spec.javax.security.jacc>
-        <version.org.jboss.spec.javax.security.auth.message.jboss-jaspi-api_1.1_spec>2.0.1.Final</version.org.jboss.spec.javax.security.auth.message.jboss-jaspi-api_1.1_spec>
-        <version.org.jboss.spec.javax.servlet.jboss-servlet-api_3.1_spec>1.0.2.Final</version.org.jboss.spec.javax.servlet.jboss-servlet-api_3.1_spec>
-        <version.org.jboss.spec.javax.xml.ws>2.0.5.Final</version.org.jboss.spec.javax.xml.ws>
-        <version.jakarta.json.jakarta-json-api>1.1.6</version.jakarta.json.jakarta-json-api>
-        <version.org.jboss.threads>2.4.0.Final</version.org.jboss.threads>
-        <version.org.jboss.ws.jbossws-spi>3.3.0.Final</version.org.jboss.ws.jbossws-spi>
-        <version.org.kohsuke.metainf-services.metainf-services>1.7</version.org.kohsuke.metainf-services.metainf-services>
-        <version.junit.junit>4.13.1</version.junit.junit>
-        <version.jmockit>1.34</version.jmockit>
-        <version.hsqldb>2.4.0</version.hsqldb>
-        <version.org.glassfish.javax.json>1.0.4</version.org.glassfish.javax.json>
-        <version.net.minidev.json-smart>2.4.7</version.net.minidev.json-smart>
-        <version.com.nimbusds.nimbus-jose-jwt>8.2.1</version.com.nimbusds.nimbus-jose-jwt>
-        <version.com.squareup.okhttp3.mockwebserver>3.8.1</version.com.squareup.okhttp3.mockwebserver>
->>>>>>> 272293cc
         <version.org.wildfly.checkstyle-config>1.0.8.Final</version.org.wildfly.checkstyle-config>
         <version.org.wildfly.common>1.5.4.Final</version.org.wildfly.common>
-<<<<<<< HEAD
         <version.org.wildfly.security.elytron>1.15.3.Final</version.org.wildfly.security.elytron>
-=======
-        <version.commons-io.commons-io>2.7</version.commons-io.commons-io>
-        <version.org.mock-server.mockserver-netty>5.4.1</version.org.mock-server.mockserver-netty>
-        <version.org.xipki.pki.ocsp-server>3.0.0</version.org.xipki.pki.ocsp-server>
-        <version.org.bitbucket.b_c.jose4j>0.7.9</version.org.bitbucket.b_c.jose4j>
-        <version.org.testcontainers.testcontainers>1.15.3</version.org.testcontainers.testcontainers>
-        <version.org.keycloak>15.0.2</version.org.keycloak>
-        <version.io.rest-assured>4.3.3</version.io.rest-assured>
-        <version.net.sourceforge.htmlunit.htmlunit>2.40.0</version.net.sourceforge.htmlunit.htmlunit>
->>>>>>> 272293cc
 
         <compatibility-version>${version.org.wildfly.security.elytron}</compatibility-version>
                 
@@ -288,85 +232,8 @@
                         <doclint>none</doclint>
                         <show>protected</show>
                         <sourcepath>
-<<<<<<< HEAD
                             ${project.basedir}/authentication/src/main/java/;
                             ${project.basedir}/authorization/src/main/java/;
-=======
-                            ${project.basedir}/asn1/src/main/java/;
-                            ${project.basedir}/audit/src/main/java/;
-                            ${project.basedir}/auth/base/src/main/java/;
-                            ${project.basedir}/auth/client/src/main/java/;
-                            ${project.basedir}/auth/jaspi/src/main/java/;
-                            ${project.basedir}/auth/realm/base/src/main/java/;
-                            ${project.basedir}/auth/realm/jdbc/src/main/java/;
-                            ${project.basedir}/auth/realm/ldap/src/main/java/;
-                            ${project.basedir}/auth/realm/token/src/main/java/;
-                            ${project.basedir}/auth/server/base/src/main/java/;
-                            ${project.basedir}/auth/server/deprecated/src/main/java/;
-                            ${project.basedir}/auth/server/http/src/main/java/;
-                            ${project.basedir}/auth/server/sasl/src/main/java/;
-                            ${project.basedir}/auth/util/src/main/java/;
-                            ${project.basedir}/base/src/main/java/;
-                            ${project.basedir}/credential/base/src/main/java/;
-                            ${project.basedir}/credential/source/deprecated/src/main/java/;
-                            ${project.basedir}/credential/store/src/main/java/;
-                            ${project.basedir}/digest/src/main/java/;
-                            ${project.basedir}/encryption/src/main/java/;
-                            ${project.basedir}/http/base/src/main/java/;
-                            ${project.basedir}/http/basic/src/main/java/;
-                            ${project.basedir}/http/bearer/src/main/java/;
-                            ${project.basedir}/http/cert/src/main/java/;
-                            ${project.basedir}/http/deprecated/src/main/java/;
-                            ${project.basedir}/http/digest/src/main/java/;
-                            ${project.basedir}/http/external/src/main/java/;
-                            ${project.basedir}/http/form/src/main/java/;
-                            ${project.basedir}/http/spnego/src/main/java/;
-                            ${project.basedir}/http/sso/src/main/java/;
-                            ${project.basedir}/http/oidc/src/main/java/;
-                            ${project.basedir}/http/util/src/main/java/;
-                            ${project.basedir}/jacc/src/main/java/;
-                            ${project.basedir}/jose/jwk/src/main/java/;
-                            ${project.basedir}/jose/util/src/main/java/;
-                            ${project.basedir}/json-util/src/main/java/;
-                            ${project.basedir}/jwt/src/main/java/;
-                            ${project.basedir}/keystore/src/main/java/;
-                            ${project.basedir}/manager/action/src/main/java/;
-                            ${project.basedir}/manager/base/src/main/java9/; <!--java9/ must be before java/-->
-                            ${project.basedir}/manager/base/src/main/java/;
-                            ${project.basedir}/mechanism/base/src/main/java/;
-                            ${project.basedir}/mechanism/digest/src/main/java/;
-                            ${project.basedir}/mechanism/gssapi/src/main/java/;
-                            ${project.basedir}/mechanism/http/src/main/java/;
-                            ${project.basedir}/mechanism/oauth2/src/main/java/;
-                            ${project.basedir}/mechanism/scram/src/main/java/;
-                            ${project.basedir}/password/impl/src/main/java/;
-                            ${project.basedir}/permission/src/main/java/;
-                            ${project.basedir}/sasl/anonymous/src/main/java/;
-                            ${project.basedir}/sasl/auth/util/src/main/java/;
-                            ${project.basedir}/sasl/base/src/main/java/;
-                            ${project.basedir}/sasl/deprecated/src/main/java/;
-                            ${project.basedir}/sasl/digest/src/main/java/;
-                            ${project.basedir}/sasl/entity/src/main/java/;
-                            ${project.basedir}/sasl/external/src/main/java/;
-                            ${project.basedir}/sasl/gs2/src/main/java/;
-                            ${project.basedir}/sasl/gssapi/src/main/java/;
-                            ${project.basedir}/sasl/localuser/src/main/java/;
-                            ${project.basedir}/sasl/oauth2/src/main/java/;
-                            ${project.basedir}/sasl/otp/src/main/java/;
-                            ${project.basedir}/sasl/plain/src/main/java/;
-                            ${project.basedir}/sasl/scram/src/main/java/;
-                            ${project.basedir}/ssl/src/main/java/;
-                            ${project.basedir}/tests/base/src/main/java/;
-                            ${project.basedir}/tests/common/src/main/java/;
-                            ${project.basedir}/tool/src/main/java/;
-                            ${project.basedir}/util/src/main/java/;
-                            ${project.basedir}/x500/base/src/main/java/;
-                            ${project.basedir}/x500/cert/acme/src/main/java/;
-                            ${project.basedir}/x500/cert/base/src/main/java/;
-                            ${project.basedir}/x500/cert/util/src/main/java/;
-                            ${project.basedir}/x500/deprecated/src/main/java/;
-                            ${project.basedir}/x500/principal/src/main/java/;
->>>>>>> 272293cc
                         </sourcepath>
                         <sourceFileExcludes>
                             <exclude>org/wildfly/security/manager/JDKSpecific.java</exclude>
@@ -477,172 +344,8 @@
             <dependency>
                 <groupId>org.wildfly.security</groupId>
                 <artifactId>wildfly-elytron-credential</artifactId>
-<<<<<<< HEAD
                 <version>${version.org.wildfly.security.elytron}</version>
                 <scope>provided</scope>            
-=======
-                <version>${project.version}</version>
-            </dependency>
-            <dependency>
-                <groupId>org.wildfly.security</groupId>
-                <artifactId>wildfly-elytron-credential-store</artifactId>
-                <version>${project.version}</version>
-            </dependency>
-            <dependency>
-                <groupId>org.wildfly.security</groupId>
-                <artifactId>wildfly-elytron-client</artifactId>
-                <version>${project.version}</version>
-            </dependency>
-            <dependency>
-                <groupId>org.wildfly.security</groupId>
-                <artifactId>wildfly-elytron-credential-source-deprecated</artifactId>
-                <version>${project.version}</version>
-            </dependency>
-            <dependency>
-                <groupId>org.wildfly.security</groupId>
-                <artifactId>wildfly-elytron-credential-source-impl</artifactId>
-                <version>${project.version}</version>
-            </dependency>
-            <dependency>
-                <groupId>org.wildfly.security</groupId>
-                <artifactId>wildfly-elytron-digest</artifactId>
-                <version>${project.version}</version>
-            </dependency>
-            <dependency>
-                <groupId>org.wildfly.security</groupId>
-                <artifactId>wildfly-elytron-encryption</artifactId>
-                <version>${project.version}</version>
-            </dependency>
-            <dependency>
-                <groupId>org.wildfly.security</groupId>
-                <artifactId>wildfly-elytron-http</artifactId>
-                <version>${project.version}</version>
-            </dependency>
-            <dependency>
-                <groupId>org.wildfly.security</groupId>
-                <artifactId>wildfly-elytron-http-basic</artifactId>
-                <version>${project.version}</version>
-            </dependency>
-            <dependency>
-                <groupId>org.wildfly.security</groupId>
-                <artifactId>wildfly-elytron-http-bearer</artifactId>
-                <version>${project.version}</version>
-            </dependency>
-            <dependency>
-                <groupId>org.wildfly.security</groupId>
-                <artifactId>wildfly-elytron-http-cert</artifactId>
-                <version>${project.version}</version>
-            </dependency>
-            <dependency>
-                <groupId>org.wildfly.security</groupId>
-                <artifactId>wildfly-elytron-http-deprecated</artifactId>
-                <version>${project.version}</version>
-            </dependency>
-            <dependency>
-                <groupId>org.wildfly.security</groupId>
-                <artifactId>wildfly-elytron-http-digest</artifactId>
-                <version>${project.version}</version>
-            </dependency>
-            <dependency>
-                <groupId>org.wildfly.security</groupId>
-                <artifactId>wildfly-elytron-http-external</artifactId>
-                <version>${project.version}</version>
-            </dependency>
-            <dependency>
-                <groupId>org.wildfly.security</groupId>
-                <artifactId>wildfly-elytron-http-form</artifactId>
-                <version>${project.version}</version>
-            </dependency>
-            <dependency>
-                <groupId>org.wildfly.security</groupId>
-                <artifactId>wildfly-elytron-http-oidc</artifactId>
-                <version>${project.version}</version>
-            </dependency>
-            <dependency>
-                <groupId>org.wildfly.security</groupId>
-                <artifactId>wildfly-elytron-http-spnego</artifactId>
-                <version>${project.version}</version>
-            </dependency>
-            <dependency>
-                <groupId>org.wildfly.security</groupId>
-                <artifactId>wildfly-elytron-http-stateful-basic</artifactId>
-                <version>${project.version}</version>
-            </dependency>
-            <dependency>
-                <groupId>org.wildfly.security</groupId>
-                <artifactId>wildfly-elytron-http-util</artifactId>
-                <version>${project.version}</version>
-            </dependency>
-            <dependency>
-                <groupId>org.wildfly.security</groupId>
-                <artifactId>wildfly-elytron-http-sso</artifactId>
-                <version>${project.version}</version>
-            </dependency>
-            <dependency>
-                <groupId>org.wildfly.security</groupId>
-                <artifactId>wildfly-elytron-jacc</artifactId>
-                <version>${project.version}</version>
-            </dependency>
-
-            <dependency>
-                <groupId>org.wildfly.security</groupId>
-                <artifactId>wildfly-elytron-json-util</artifactId>
-                <version>${project.version}</version>
-            </dependency>
-
-            <dependency>
-                <groupId>org.wildfly.security</groupId>
-                <artifactId>wildfly-elytron-jaspi</artifactId>
-                <version>${project.version}</version>
-            </dependency>
-
-            <dependency>
-                <groupId>org.wildfly.security</groupId>
-                <artifactId>wildfly-elytron-jose-jwk</artifactId>
-                <version>${project.version}</version>
-            </dependency>
-
-            <dependency>
-                <groupId>org.wildfly.security</groupId>
-                <artifactId>wildfly-elytron-jose-util</artifactId>
-                <version>${project.version}</version>
-            </dependency>
-
-            <dependency>
-                <groupId>org.wildfly.security</groupId>
-                <artifactId>wildfly-elytron-jwt</artifactId>
-                <version>${project.version}</version>
-            </dependency>
-
-            <dependency>
-                <groupId>org.wildfly.security</groupId>
-                <artifactId>wildfly-elytron-keystore</artifactId>
-                <version>${project.version}</version>
-            </dependency>
-
-            <dependency>
-                <groupId>org.wildfly.security</groupId>
-                <artifactId>wildfly-elytron-mechanism</artifactId>
-                <version>${project.version}</version>
-            </dependency>
-
-            <dependency>
-                <groupId>org.wildfly.security</groupId>
-                <artifactId>wildfly-elytron-mechanism-http</artifactId>
-                <version>${project.version}</version>
-            </dependency>
-
-            <dependency>
-                <groupId>org.wildfly.security</groupId>
-                <artifactId>wildfly-elytron-mechanism-digest</artifactId>
-                <version>${project.version}</version>
-            </dependency>
-
-            <dependency>
-                <groupId>org.wildfly.security</groupId>
-                <artifactId>wildfly-elytron-mechanism-gssapi</artifactId>
-                <version>${project.version}</version>
->>>>>>> 272293cc
             </dependency>
             <dependency>
                 <groupId>org.wildfly.security</groupId>
@@ -659,54 +362,8 @@
             <dependency>
                 <groupId>org.wildfly.security</groupId>
                 <artifactId>wildfly-elytron-security-manager-action</artifactId>
-<<<<<<< HEAD
                 <version>${version.org.wildfly.security.elytron}</version>
                 <scope>provided</scope>            
-=======
-                <version>${project.version}</version>
-            </dependency>
-            <dependency>
-                <groupId>org.wildfly.security</groupId>
-                <artifactId>wildfly-elytron-ssl</artifactId>
-                <version>${project.version}</version>
-            </dependency>
-            <dependency>
-                <groupId>org.wildfly.security</groupId>
-                <artifactId>wildfly-elytron-tool</artifactId>
-                <version>${project.version}</version>
-            </dependency>
-            <dependency>
-                <groupId>org.wildfly.security</groupId>
-                <artifactId>wildfly-elytron-tests</artifactId>
-                <version>${project.version}</version>
-                <type>test-jar</type>
-            </dependency>
-            <dependency>
-                <groupId>org.wildfly.security</groupId>
-                <artifactId>wildfly-elytron-tests-common</artifactId>
-                <version>${project.version}</version>
-                <type>test-jar</type>
-            </dependency>
-            <dependency>
-                <groupId>org.wildfly.security</groupId>
-                <artifactId>wildfly-elytron-util</artifactId>
-                <version>${project.version}</version>
-            </dependency>
-            <dependency>
-                <groupId>org.wildfly.security</groupId>
-                <artifactId>wildfly-elytron-x500</artifactId>
-                <version>${project.version}</version>
-            </dependency>
-            <dependency>
-                <groupId>org.wildfly.security</groupId>
-                <artifactId>wildfly-elytron-x500-cert</artifactId>
-                <version>${project.version}</version>
-            </dependency>
-            <dependency>
-                <groupId>org.wildfly.security</groupId>
-                <artifactId>wildfly-elytron-x500-cert-acme</artifactId>
-                <version>${project.version}</version>
->>>>>>> 272293cc
             </dependency>
 
             <!-- Jakarta EE APIs -->
@@ -749,242 +406,17 @@
                 <scope>provided</scope>
             </dependency>
             <dependency>
-<<<<<<< HEAD
-=======
-                <groupId>org.jboss.logmanager</groupId>
-                <artifactId>jboss-logmanager</artifactId>
-                <version>${version.org.jboss.logmanager}</version>
-            </dependency>
-            <dependency>
-                <groupId>org.jboss.resteasy</groupId>
-                <artifactId>resteasy-client</artifactId>
-                <version>${version.org.jboss.resteasy}</version>
-                <scope>provided</scope>
-            </dependency>
-            <dependency>
-                <groupId>org.jboss.slf4j</groupId>
-                <artifactId>slf4j-jboss-logmanager</artifactId>
-                <version>${version.org.jboss.slf4j}</version>
-            </dependency>
-            <dependency>
-                <groupId>org.jboss.modules</groupId>
-                <artifactId>jboss-modules</artifactId>
-                <version>${version.org.jboss.modules}</version>
-                <scope>provided</scope>
-                <optional>true</optional>
-            </dependency>
-            <dependency>
-                <groupId>org.kohsuke.metainf-services</groupId>
-                <artifactId>metainf-services</artifactId>
-                <version>${version.org.kohsuke.metainf-services.metainf-services}</version>
-                <optional>true</optional>
-                <scope>provided</scope>
-            </dependency>
-
-            <dependency>
-                <groupId>org.wildfly.client</groupId>
-                <artifactId>wildfly-client-config</artifactId>
-                <version>${version.org.wildfly.client.config}</version>
-                <scope>provided</scope>
-            </dependency>
-            <dependency>
->>>>>>> 272293cc
                 <groupId>org.wildfly.common</groupId>
                 <artifactId>wildfly-common</artifactId>
                 <version>${version.org.wildfly.common}</version>
                 <scope>provided</scope>
             </dependency>
-<<<<<<< HEAD
                     
             <!-- Test Modules -->
             <dependency>
                 <groupId>org.wildfly.security</groupId>
                 <artifactId>wildfly-elytron-password-impl</artifactId>
                 <version>${version.org.wildfly.security.elytron}</version>
-=======
-
-            <dependency>
-                <groupId>org.jboss.spec.javax.servlet</groupId>
-                <artifactId>jboss-servlet-api_3.1_spec</artifactId>
-                <version>${version.org.jboss.spec.javax.servlet.jboss-servlet-api_3.1_spec}</version>
-                <scope>provided</scope>
-            </dependency>
-
-            <dependency>
-                <groupId>jakarta.json</groupId>
-                <artifactId>jakarta.json-api</artifactId>
-                <version>${version.jakarta.json.jakarta-json-api}</version>
-                <scope>provided</scope>
-            </dependency>
-
-            <dependency>
-                <groupId>org.jboss.threads</groupId>
-                <artifactId>jboss-threads</artifactId>
-                <version>${version.org.jboss.threads}</version>
-                <scope>provided</scope>
-            </dependency>
-
-            <dependency>
-                <groupId>org.apache.httpcomponents</groupId>
-                <artifactId>httpclient</artifactId>
-                <version>${version.org.apache.httpcomponents.httpclient}</version>
-            </dependency>
-
-            <dependency>
-                <groupId>com.fasterxml.jackson.core</groupId>
-                <artifactId>jackson-annotations</artifactId>
-                <version>${version.com.fasterxml.jackson}</version>
-            </dependency>
-            <dependency>
-                <groupId>com.fasterxml.jackson.core</groupId>
-                <artifactId>jackson-core</artifactId>
-                <version>${version.com.fasterxml.jackson}</version>
-            </dependency>
-            <dependency>
-                <groupId>com.fasterxml.jackson.core</groupId>
-                <artifactId>jackson-databind</artifactId>
-                <version>${version.com.fasterxml.jackson}</version>
-            </dependency>
-            <dependency>
-                <groupId>org.bitbucket.b_c</groupId>
-                <artifactId>jose4j</artifactId>
-                <version>${version.org.bitbucket.b_c.jose4j}</version>
-            </dependency>
-
-
-            <!--
-                  Test Scope Only
-             -->
-            <dependency>
-                <groupId>org.apache.directory.api</groupId>
-                <artifactId>api-asn1-api</artifactId>
-                <version>${version.org.apache.directory.api}</version>
-                <scope>test</scope>
-            </dependency>
-            <dependency>
-                <groupId>org.apache.directory.api</groupId>
-                <artifactId>api-asn1-ber</artifactId>
-                <version>${version.org.apache.directory.api}</version>
-                <scope>test</scope>
-            </dependency>
-            <dependency>
-                <groupId>org.apache.directory.api</groupId>
-                <artifactId>api-ldap-codec-core</artifactId>
-                <version>${version.org.apache.directory.api}</version>
-                <scope>test</scope>
-            </dependency>
-            <dependency>
-                <groupId>org.apache.directory.api</groupId>
-                <artifactId>api-ldap-codec-standalone</artifactId>
-                <version>${version.org.apache.directory.api}</version>
-                <scope>test</scope>
-            </dependency>
-            <dependency>
-                <groupId>org.apache.directory.api</groupId>
-                <artifactId>api-ldap-extras-codec-api</artifactId>
-                <version>${version.org.apache.directory.api}</version>
-                <scope>test</scope>
-            </dependency>
-            <dependency>
-                <groupId>org.apache.directory.api</groupId>
-                <artifactId>api-ldap-model</artifactId>
-                <version>${version.org.apache.directory.api}</version>
-                <scope>test</scope>
-            </dependency>
-            <dependency>
-                <groupId>org.apache.directory.jdbm</groupId>
-                <artifactId>apacheds-jdbm1</artifactId>
-                <version>${version.org.apache.directory.jdbm}</version>
-                <type>jar</type>
-                <scope>test</scope>
-            </dependency>
-            <dependency>
-                <groupId>org.apache.directory.server</groupId>
-                <artifactId>apacheds-core-api</artifactId>
-                <version>${version.org.apache.directory.server}</version>
-                <scope>test</scope>
-            </dependency>
-            <dependency>
-                <groupId>org.apache.directory.server</groupId>
-                <artifactId>apacheds-core-annotations</artifactId>
-                <version>${version.org.apache.directory.server}</version>
-                <scope>test</scope>
-                <exclusions>
-                    <exclusion>
-                        <groupId>org.apache.directory.jdbm</groupId>
-                        <artifactId>apacheds-jdbm1</artifactId>
-                    </exclusion>
-                </exclusions>
-            </dependency>
-            <dependency>
-                <groupId>org.apache.directory.server</groupId>
-                <artifactId>apacheds-interceptor-kerberos</artifactId>
-                <version>${version.org.apache.directory.server}</version>
-                <scope>test</scope>
-            </dependency>
-            <dependency>
-                <groupId>org.apache.directory.server</groupId>
-                <artifactId>apacheds-kerberos-codec</artifactId>
-                <version>${version.org.apache.directory.server}</version>
-                <scope>test</scope>
-            </dependency>
-            <dependency>
-                <groupId>org.apache.directory.server</groupId>
-                <artifactId>apacheds-protocol-kerberos</artifactId>
-                <version>${version.org.apache.directory.server}</version>
-                <scope>test</scope>
-            </dependency>
-            <dependency>
-                <groupId>org.apache.directory.server</groupId>
-                <artifactId>apacheds-protocol-ldap</artifactId>
-                <version>${version.org.apache.directory.server}</version>
-                <scope>test</scope>
-                <exclusions>
-                    <exclusion>
-                        <groupId>org.apache.directory.jdbm</groupId>
-                        <artifactId>apacheds-jdbm1</artifactId>
-                    </exclusion>
-                    <exclusion>
-                        <groupId>org.bouncycastle</groupId>
-                        <artifactId>bcprov-jdk15on</artifactId>
-                    </exclusion>
-                </exclusions>
-            </dependency>
-            <dependency>
-                <groupId>org.apache.directory.mavibot</groupId>
-                <artifactId>mavibot</artifactId>
-                <version>${version.org.apache.directory.mavibot}</version>
-                <scope>test</scope>
-                <exclusions>
-                    <exclusion>
-                        <groupId>org.slf4j</groupId>
-                        <artifactId>slf4j-log4j12</artifactId>
-                    </exclusion>
-                    <exclusion>
-                        <groupId>log4j</groupId>
-                        <artifactId>log4j</artifactId>
-                    </exclusion>
-                </exclusions>
-            </dependency>
-            <dependency>
-                <groupId>commons-io</groupId>
-                <artifactId>commons-io</artifactId>
-                <version>${version.commons-io.commons-io}</version>
-                <scope>test</scope>
-            </dependency>
-
-            <dependency>
-                <groupId>org.jboss.logmanager</groupId>
-                <artifactId>log4j-jboss-logmanager</artifactId>
-                <version>${version.org.jboss.logmanager.log4j-jboss}</version>
-                <scope>test</scope>
-            </dependency>
-            <dependency>
-                <groupId>org.jboss.xnio</groupId>
-                <artifactId>xnio-api</artifactId>
-                <version>3.7.2.Final</version>
->>>>>>> 272293cc
-                <scope>test</scope>
             </dependency>
             <dependency>
                 <groupId>org.wildfly.security</groupId>
@@ -1003,46 +435,6 @@
                 <artifactId>junit</artifactId>
                 <version>${version.junit.junit}</version>
                 <scope>test</scope>
-            </dependency>
-            <dependency>
-                <groupId>io.rest-assured</groupId>
-                <artifactId>rest-assured</artifactId>
-                <version>${version.io.rest-assured}</version>
-                <scope>test</scope>
-            </dependency>
-            <dependency>
-                <groupId>org.testcontainers</groupId>
-                <artifactId>testcontainers</artifactId>
-                <version>${version.org.testcontainers.testcontainers}</version>
-                <scope>test</scope>
-            </dependency>
-            <dependency>
-                <groupId>org.keycloak</groupId>
-                <artifactId>keycloak-admin-client</artifactId>
-                <version>${version.org.keycloak}</version>
-                <scope>test</scope>
-            </dependency>
-            <dependency>
-                <groupId>org.keycloak</groupId>
-                <artifactId>keycloak-core</artifactId>
-                <version>${version.org.keycloak}</version>
-                <scope>test</scope>
-            </dependency>
-            <dependency>
-                <groupId>net.sourceforge.htmlunit</groupId>
-                <artifactId>htmlunit</artifactId>
-                <version>${version.net.sourceforge.htmlunit.htmlunit}</version>
-                <scope>test</scope>
-                <exclusions>
-                    <exclusion>
-                        <groupId>org.apache.httpcomponents</groupId>
-                        <artifactId>httpmime</artifactId>
-                    </exclusion>
-                    <exclusion>
-                        <groupId>commons-logging</groupId>
-                        <artifactId>commons-logging</artifactId>
-                    </exclusion>
-                </exclusions>
             </dependency>
         </dependencies>
     </dependencyManagement>
@@ -1169,87 +561,7 @@
     </pluginRepositories>
 
     <modules>
-<<<<<<< HEAD
         <module>authentication</module>
         <module>authorization</module>
-=======
-        <module>asn1</module>
-        <module>audit</module>
-        <module>auth/base</module>
-        <module>auth/realm/base</module>
-        <module>auth/realm/jdbc</module>
-        <module>auth/realm/ldap</module>
-        <module>auth/realm/token</module>
-        <module>auth/server/base</module>
-        <module>auth/server/deprecated</module>
-        <module>auth/server/http</module>
-        <module>auth/server/sasl</module>
-        <module>auth/util</module>
-        <module>auth/client</module>
-        <module>auth/jaspi</module>
-        <module>base</module>
-        <module>credential/base</module>
-        <module>credential/store</module>
-        <module>credential/source/deprecated</module>
-        <module>credential/source/impl</module>
-        <module>digest</module>
-        <module>encryption</module>
-        <module>http/base</module>
-        <module>http/basic</module>
-        <module>http/bearer</module>
-        <module>http/cert</module>
-        <module>http/deprecated</module>
-        <module>http/digest</module>
-        <module>http/external</module>
-        <module>http/form</module>
-        <module>http/oidc</module>
-        <module>http/spnego</module>
-        <module>http/stateful-basic</module>
-        <module>http/sso</module>
-        <module>http/util</module>
-        <module>jacc</module>
-        <module>jose/jwk</module>
-        <module>jose/util</module>
-        <module>json-util</module>
-        <module>jwt</module>
-        <module>keystore</module>
-        <module>manager/base</module>
-        <module>manager/action</module>
-        <module>mechanism/base</module>
-        <module>mechanism/digest</module>
-        <module>mechanism/gssapi</module>
-        <module>mechanism/http</module>
-        <module>mechanism/oauth2</module>
-        <module>mechanism/scram</module>
-        <module>password/impl</module>
-        <module>permission</module>
-        <module>provider/util</module>
-        <module>sasl/anonymous</module>
-        <module>sasl/auth/util</module>
-        <module>sasl/base</module>
-        <module>sasl/deprecated</module>
-        <module>sasl/digest</module>
-        <module>sasl/entity</module>
-        <module>sasl/external</module>
-        <module>sasl/gs2</module>
-        <module>sasl/gssapi</module>
-        <module>sasl/localuser</module>
-        <module>sasl/oauth2</module>
-        <module>sasl/otp</module>
-        <module>sasl/plain</module>
-        <module>sasl/scram</module>
-        <module>ssl</module>
-        <module>tool</module>
-        <module>util</module>
-        <module>x500/base</module>
-        <module>x500/cert/acme</module>
-        <module>x500/cert/base</module>
-        <module>x500/cert/util</module>
-        <module>x500/deprecated</module>
-        <module>x500/principal</module>
-        <module>tests/base</module>
-        <module>tests/common</module>
-        <module>wildfly-elytron</module>
->>>>>>> 272293cc
     </modules>
 </project>
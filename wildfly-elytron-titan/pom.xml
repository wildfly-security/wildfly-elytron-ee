<?xml version="1.0" encoding="UTF-8"?>
<!--
  ~ JBoss, Home of Professional Open Source.
  ~ Copyright 2013 Red Hat, Inc., and individual contributors
  ~ as indicated by the @author tags.
  ~
  ~ Licensed under the Apache License, Version 2.0 (the "License");
  ~ you may not use this file except in compliance with the License.
  ~ You may obtain a copy of the License at
  ~
  ~     http://www.apache.org/licenses/LICENSE-2.0
  ~
  ~ Unless required by applicable law or agreed to in writing, software
  ~ distributed under the License is distributed on an "AS IS" BASIS,
  ~ WITHOUT WARRANTIES OR CONDITIONS OF ANY KIND, either express or implied.
  ~ See the License for the specific language governing permissions and
  ~ limitations under the License.
  -->

<project xmlns="http://maven.apache.org/POM/4.0.0"
         xmlns:xsi="http://www.w3.org/2001/XMLSchema-instance"
         xsi:schemaLocation="http://maven.apache.org/POM/4.0.0 http://maven.apache.org/xsd/maven-4.0.0.xsd">

    <parent>
        <groupId>org.wildfly.security</groupId>
        <artifactId>wildfly-elytron-parent</artifactId>
        <version>1.8.0.Alpha1-SNAPSHOT</version>
    </parent>

    <modelVersion>4.0.0</modelVersion>

    <artifactId>wildfly-elytron-titan</artifactId>

    <name>WildFly Elytron - Titan</name>
    <description>WildFly Security SPIs</description>

    <issueManagement>
        <system>Jira</system>
        <url>https://issues.jboss.org/browse/ELY</url>
    </issueManagement>

    <licenses>
        <license>
            <name>Apache License 2.0</name>
            <url>http://www.apache.org/licenses/LICENSE-2.0.txt</url>
        </license>
    </licenses>

    <scm>
        <connection>scm:git:git@github.com:wildfly-security/wildfly-elytron.git</connection>
        <url>https://github.com/wildfly-security/wildfly-elytron</url>
    </scm>



    <build>
        <resources>
            <resource>
                <directory>${project.build.sourceDirectory}</directory>
                <includes>
                    <include>**/*.properties</include>
                </includes>
                <filtering>true</filtering>
            </resource>
            <resource>
                <directory>src/main/resources</directory>
                <includes>
                    <include>**/*.xsd</include>
                    <include>META-INF/LICENSE.txt</include>
                </includes>
                <filtering>true</filtering>
            </resource>
        </resources>

        <plugins>
            <plugin>
                <groupId>org.apache.maven.plugins</groupId>
                <artifactId>maven-checkstyle-plugin</artifactId>
            </plugin>
            <plugin>
                <groupId>org.apache.maven.plugins</groupId>
                <artifactId>maven-dependency-plugin</artifactId>
                <executions>
                    <execution>
                        <!-- This enables the resolution of ${groupId:artifactId} like props
                             to their real paths in the local Maven repository.
                             We use this to pass jmockit.jar as a javaagent in surefire's argLine -->
                        <id>getClasspathFilenames</id>
                        <goals>
                            <goal>properties</goal>
                        </goals>
                    </execution>
                    <execution>
                        <id>fetch-misc</id>
                        <phase>generate-sources</phase>
                        <goals>
                            <goal>get</goal>
                            <goal>copy</goal>
                        </goals>
                        <configuration>
                            <artifact>org.jboss:jdk-misc:2.Final</artifact>
                            <outputDirectory>${project.build.directory}</outputDirectory>
                            <stripVersion>true</stripVersion>
                        </configuration>
                    </execution>
                </executions>
            </plugin>
            <plugin>
                <groupId>org.apache.maven.plugins</groupId>
                <artifactId>maven-compiler-plugin</artifactId>
                <version>3.7.0-jboss-1</version>
                <executions>
                    <execution>
                        <id>default-compile</id>
                        <phase>compile</phase>
                        <goals>
                            <goal>compile</goal>
                        </goals>
                        <configuration>
                            <release>8</release>
                            <buildDirectory>${project.build.directory}</buildDirectory>
                            <compileSourceRoots>${project.compileSourceRoots}</compileSourceRoots>
                            <outputDirectory>${project.build.outputDirectory}</outputDirectory>
                            <additionalClasspathElements>
                                <additionalClasspathElement>${project.build.directory}/jdk-misc.jar</additionalClasspathElement>
                            </additionalClasspathElements>
                        </configuration>
                    </execution>
                    <execution>
                        <id>compile-java9</id>
                        <phase>compile</phase>
                        <goals>
                            <goal>compile</goal>
                        </goals>
                        <configuration>
                            <release>9</release>
                            <buildDirectory>${project.build.directory}</buildDirectory>
                            <compileSourceRoots>${project.basedir}/src/main/java9</compileSourceRoots>
                            <outputDirectory>${project.build.directory}/classes/META-INF/versions/9</outputDirectory>
                            <additionalClasspathElements>
                                <additionalClasspathElement>${project.build.outputDirectory}</additionalClasspathElement>
                            </additionalClasspathElements>
                        </configuration>
                    </execution>
                </executions>
            </plugin>
            <plugin>
                <groupId>org.apache.maven.plugins</groupId>
                <artifactId>maven-jar-plugin</artifactId>
                <version>${version.jar.plugin}</version>
                <configuration>
                    <archive>
                        <manifestEntries>
                            <Multi-Release>true</Multi-Release>
                            <Jar-Version>${project.version}</Jar-Version>
                            <Jar-Name>${project.artifactId}</Jar-Name>
                        </manifestEntries>
                    </archive>
                </configuration>
            </plugin>
            <plugin>
                <artifactId>maven-surefire-plugin</artifactId>
                <configuration>
                    <redirectTestOutputToFile>true</redirectTestOutputToFile>
                    <trimStackTrace>false</trimStackTrace>
                    <forkCount>1</forkCount>
                    <reuseForks>false</reuseForks>
                    <reportsDirectory>${project.build.directory}/surefire-reports</reportsDirectory>
                </configuration>
                <executions>
                    <execution>
                        <id>default-test</id>
                        <configuration>
                            <classesDirectory>${project.build.directory}/classes/META-INF/versions/9</classesDirectory>
                            <additionalClasspathElements>
                                <additionalClasspathElement>${project.build.directory}/classes</additionalClasspathElement>
                            </additionalClasspathElements>
                        </configuration>
                    </execution>
                </executions>
            </plugin>
        </plugins>

        <pluginManagement>
            <plugins>

                <!-- Surefire -->
                <plugin>
                    <groupId>org.apache.maven.plugins</groupId>
                    <artifactId>maven-surefire-plugin</artifactId>
                    <version>${version.surefire.plugin}</version>
                    <configuration>
                        <systemPropertyVariables>
                            <java.util.logging.manager>org.jboss.logmanager.LogManager</java.util.logging.manager>
                            <log4j.defaultInitOverride>true</log4j.defaultInitOverride>
                            <test.level>${test.level}</test.level>
                        </systemPropertyVariables>
                        <redirectTestOutputToFile>true</redirectTestOutputToFile>
                        <enableAssertions>true</enableAssertions>
                        <trimStackTrace>false</trimStackTrace>
                        <includes>
                            <include>**/*Test.java</include>
                            <include>**/*TestSuite.java</include>
                        </includes>
                        <childDelegation>true</childDelegation>
                        <reuseForks>false</reuseForks>
                        <argLine>-javaagent:${org.jmockit:jmockit:jar} ${modular.jdk.args} ${modular.jdk.props}</argLine>
                        <!-- See also excludedGroups property in profiles -->
                    </configuration>
                </plugin>

                <!-- JAR -->
                <plugin>
                    <groupId>org.apache.maven.plugins</groupId>
                    <artifactId>maven-jar-plugin</artifactId>
                    <version>${version.jar.plugin}</version>
                </plugin>

                <!-- Javadoc -->
                <plugin>
                    <artifactId>maven-javadoc-plugin</artifactId>
                    <configuration>
                        <notimestamp>true</notimestamp>
                        <doclint>none</doclint>
                        <show>protected</show>
                        <sourcepath>${project.basedir}/src/main/java9;${project.basedir}/src/main/java</sourcepath>
                        <sourceFileIncludes>
                            <include>org/wildfly/security/*.java</include>
                            <include>org/wildfly/security/asn1/*.java</include>
                            <include>org/wildfly/security/auth/*.java</include>
                            <include>org/wildfly/security/auth/callback/*.java</include>
                            <include>org/wildfly/security/auth/client/*.java</include>
                            <include>org/wildfly/security/auth/jaspi/*.java</include>
                            <include>org/wildfly/security/auth/permission/*.java</include>
                            <include>org/wildfly/security/auth/principal/*.java</include>
                            <include>org/wildfly/security/auth/server/*.java</include>
                            <include>org/wildfly/security/auth/server/event/*.java</include>
                            <include>org/wildfly/security/auth/util/*.java</include>
                            <include>org/wildfly/security/authz/*.java</include>
                            <include>org/wildfly/security/credential/*.java</include>
                            <include>org/wildfly/security/credential/source/*.java</include>
                            <include>org/wildfly/security/credential/store/*.java</include>
                            <include>org/wildfly/security/evidence/*.java</include>
                            <include>org/wildfly/security/http/*.java</include>
                            <include>org/wildfly/security/key/*.java</include>
                            <include>org/wildfly/security/manager/*.java</include>
                            <include>org/wildfly/security/manager/action/*.java</include>
                            <include>org/wildfly/security/mechanism/*.java</include>
                            <include>org/wildfly/security/password/*.java</include>
                            <include>org/wildfly/security/password/interfaces/*.java</include>
                            <include>org/wildfly/security/password/spec/*.java</include>
                            <include>org/wildfly/security/permission/*.java</include>
                            <include>org/wildfly/security/sasl/util/*.java</include>
                            <include>org/wildfly/security/ssl/*.java</include>
                            <include>org/wildfly/security/x500/*.java</include>
                            <include>org/wildfly/security/x500/cert/*.java</include>
                        </sourceFileIncludes>
                        <sourceFileExcludes>
                            <exclude>org/wildfly/security/manager/JDKSpecific.java</exclude>
                        </sourceFileExcludes>
                        <destDir>api-javadoc</destDir>
                    </configuration>
                    <executions>
                        <execution><!-- mvn javadoc:javadoc@full-javadoc -->
                            <id>full-javadoc</id>
                            <configuration>
                                <destDir>full-javadoc</destDir>
                                <show>private</show>
                                <sourceFileIncludes>
                                    <include>**\/\*.java</include>
                                </sourceFileIncludes>
                            </configuration>
                        </execution>
                    </executions>
                </plugin>

                <!-- Checkstyle -->
                <plugin>
                    <groupId>org.apache.maven.plugins</groupId>
                    <artifactId>maven-checkstyle-plugin</artifactId>
                    <version>${version.checkstyle.plugin}</version>
                    <configuration>
                        <configLocation>wildfly-checkstyle/checkstyle.xml</configLocation>
                        <consoleOutput>true</consoleOutput>
                        <failsOnError>true</failsOnError>
                        <includeTestSourceDirectory>true</includeTestSourceDirectory>
                        <useFile/>
                        <excludes>**/*$logger.java,**/*$bundle.java</excludes>
                    </configuration>
                    <dependencies>
                        <dependency>
                            <groupId>org.wildfly.checkstyle</groupId>
                            <artifactId>wildfly-checkstyle-config</artifactId>
                            <version>${version.org.wildfly.checkstyle-config}</version>
                        </dependency>
                    </dependencies>
                    <executions>
                        <execution>
                            <id>check-style</id>
                            <phase>compile</phase>
                            <goals>
                                <goal>checkstyle</goal>
                            </goals>
                        </execution>
                    </executions>
                </plugin>
                <!--This plugin's configuration is used to store Eclipse m2e settings only. It has no influence on the Maven build itself.-->
                <plugin>
                    <groupId>org.eclipse.m2e</groupId>
                    <artifactId>lifecycle-mapping</artifactId>
                    <version>1.0.0</version>
                </plugin>
            </plugins>
        </pluginManagement>
    </build>

    <dependencies>
        <dependency>
            <groupId>org.wildfly.security</groupId>
            <artifactId>wildfly-elytron-asn1</artifactId>
        </dependency>
        <dependency>
            <groupId>org.wildfly.security</groupId>
            <artifactId>wildfly-elytron-auth</artifactId>
        </dependency>
        <dependency>
            <groupId>org.wildfly.security</groupId>
            <artifactId>wildfly-elytron-auth-server</artifactId>
        </dependency>        
        <dependency>
            <groupId>org.wildfly.security</groupId>
            <artifactId>wildfly-elytron-base</artifactId>
        </dependency>
        <dependency>
            <groupId>org.wildfly.security</groupId>
            <artifactId>wildfly-elytron-credential</artifactId>
        </dependency>
        <dependency>
            <groupId>org.wildfly.security</groupId>
<<<<<<< HEAD
            <artifactId>wildfly-elytron-permission</artifactId>
=======
            <artifactId>wildfly-elytron-credential-store</artifactId>
>>>>>>> 2abf7a2b
        </dependency>

        <dependency>
            <groupId>org.jboss.logging</groupId>
            <artifactId>jboss-logging</artifactId>
        </dependency>
        <dependency>
            <groupId>org.jboss.logging</groupId>
            <artifactId>jboss-logging-annotations</artifactId>
            <scope>provided</scope>
        </dependency>
        <dependency>
            <groupId>org.jboss.logging</groupId>
            <artifactId>jboss-logging-processor</artifactId>
            <scope>provided</scope>
        </dependency>
        <dependency>
            <groupId>org.jboss.logmanager</groupId>
            <artifactId>jboss-logmanager</artifactId>
            <scope>provided</scope>
        </dependency>
        <dependency>
            <groupId>org.jboss.modules</groupId>
            <artifactId>jboss-modules</artifactId>
            <scope>provided</scope>
            <optional>true</optional>
        </dependency>
        <dependency>
            <groupId>org.kohsuke.metainf-services</groupId>
            <artifactId>metainf-services</artifactId>
            <optional>true</optional>
            <scope>provided</scope>
        </dependency>

        <dependency>
            <groupId>org.wildfly.client</groupId>
            <artifactId>wildfly-client-config</artifactId>
            <scope>provided</scope>
        </dependency>
        <dependency>
            <groupId>org.wildfly.common</groupId>
            <artifactId>wildfly-common</artifactId>
            <!-- scope is compile ELY-1153 -->
        </dependency>

        <dependency>
            <groupId>org.jboss.spec.javax.json</groupId>
            <artifactId>jboss-json-api_1.0_spec</artifactId>
            <scope>provided</scope>
        </dependency>

        <dependency>
            <groupId>org.jboss.threads</groupId>
            <artifactId>jboss-threads</artifactId>
            <scope>provided</scope>
        </dependency>
    </dependencies>

    <profiles>
        <profile>
            <id>modularizedJdk</id>
            <activation>
                <jdk>[9,)</jdk>
            </activation>
            <properties>
                <!-- [WFCORE-1431] remove SASL workaround -->
                <modular.jdk.args>--add-modules java.sql --illegal-access=permit</modular.jdk.args>
                <!-- There are lots of issues with checkstyle runtime on JDK9, it somewhat works but really slows down build, disabling it for now-->
                <checkstyle.skip>true</checkstyle.skip>
                <!-- use version of jboss-logging that works much better with JDK9 -->
                <modular.jdk.props>-Djdk.attach.allowAttachSelf=true</modular.jdk.props>
                <!-- 2.20.x doesn't start on JDK10-->
                <version.surefire.plugin>2.19.1</version.surefire.plugin>
            </properties>
        </profile>
        <!-- TODO Reenable JAPICMP
        <profile>
            <id>compatibilityCheck</id>
            <activation>
                <property>
                    <name>!skipCompatibility</name>
                </property>
            </activation>
            <build>
                <plugins>
                    <plugin>
                        <groupId>com.github.siom79.japicmp</groupId>
                        <artifactId>japicmp-maven-plugin</artifactId>
                        <version>0.13.0</version>
                        <configuration>
                            <oldVersion>
                                <dependency>
                                    <groupId>org.wildfly.security</groupId>
                                    <artifactId>wildfly-elytron</artifactId>
                                    <version>1.7.0.Final</version>
                                    <type>jar</type>
                                </dependency>
                            </oldVersion>
                            <newVersion>
                                <file>
                                    <path>${project.build.directory}/${project.artifactId}-${project.version}.${project.packaging}</path>
                                </file>
                            </newVersion>
                            <parameter>
                                <breakBuildOnBinaryIncompatibleModifications>true</breakBuildOnBinaryIncompatibleModifications>
                                <breakBuildOnSourceIncompatibleModifications>true</breakBuildOnSourceIncompatibleModifications>
                                <overrideCompatibilityChangeParameters>
                                    <overrideCompatibilityChangeParameter> allowing new method in interface if default impl provided 
                                        <compatibilityChange>METHOD_NEW_DEFAULT</compatibilityChange>
                                        <binaryCompatible>true</binaryCompatible>
                                        <sourceCompatible>true</sourceCompatible>
                                    </overrideCompatibilityChangeParameter>
                                </overrideCompatibilityChangeParameters>
                                <includes>
                                    <include>org.wildfly.security</include>
                                    <include>org.wildfly.security.asn1</include>
                                    <include>org.wildfly.security.auth</include>
                                    <include>org.wildfly.security.auth.callback</include>
                                    <include>org.wildfly.security.auth.client</include>
                                    <include>org.wildfly.security.auth.jaspi</include>
                                    <include>org.wildfly.security.auth.permission</include>
                                    <include>org.wildfly.security.auth.principal</include>
                                    <include>org.wildfly.security.auth.server</include>
                                    <include>org.wildfly.security.auth.server.event</include>
                                    <include>org.wildfly.security.auth.util</include>
                                    <include>org.wildfly.security.authz</include>
                                    <include>org.wildfly.security.credential</include>
                                    <include>org.wildfly.security.credential.source</include>
                                    <include>org.wildfly.security.credential.store</include>
                                    <include>org.wildfly.security.evidence</include>
                                    <include>org.wildfly.security.http</include>
                                    <include>org.wildfly.security.key</include>
                                    <include>org.wildfly.security.manager</include>
                                    <include>org.wildfly.security.manager.action</include>
                                    <include>org.wildfly.security.mechanism</include>
                                    <include>org.wildfly.security.password</include>
                                    <include>org.wildfly.security.password.interfaces</include>
                                    <include>org.wildfly.security.password.spec</include>
                                    <include>org.wildfly.security.permission</include>
                                    <include>org.wildfly.security.sasl.util</include>
                                    <include>org.wildfly.security.ssl</include>
                                    <include>org.wildfly.security.x500</include>
                                    <include>org.wildfly.security.x500.cert</include>
                                </includes>
                                <includeExclusively>true</includeExclusively>
                            </parameter>
                        </configuration>
                        <executions>
                            <execution>
                                <phase>verify</phase>
                                <goals>
                                    <goal>cmp</goal>
                                </goals>
                            </execution>
                        </executions>
                        <dependencies>
                            <dependency>
                                <groupId>javax.xml.bind</groupId>
                                <artifactId>jaxb-api</artifactId>
                                <version>2.3.0</version>
                            </dependency>
                            <dependency>
                                <groupId>com.sun.xml.bind</groupId>
                                <artifactId>jaxb-core</artifactId>
                                <version>2.3.0</version>
                            </dependency>
                            <dependency>
                                <groupId>com.sun.xml.bind</groupId>
                                <artifactId>jaxb-impl</artifactId>
                                <version>2.3.0</version>
                            </dependency>
                            <dependency>
                                <groupId>javax.activation</groupId>
                                <artifactId>javax.activation-api</artifactId>
                                <version>1.2.0</version>
                            </dependency>
                        </dependencies>
                    </plugin>
                </plugins>
            </build>
        </profile>
        -->
        <profile>
            <id>skip-default-tests</id>
            <build>
                <plugins>
                    <plugin>
                        <artifactId>maven-surefire-plugin</artifactId>
                        <executions>
                            <execution>
                                <id>default-test</id>
                                <phase>none</phase>
                            </execution>
                        </executions>
                    </plugin>
                </plugins>
            </build>
        </profile>
        <profile>
            <id>java8-test-profile</id>
            <activation>
                <property>
                    <name>java8.home</name>
                </property>
            </activation>
            <properties>
                <modular.jdk.args/>
                <modular.jdk.props/>
            </properties>
            <build>
                <plugins>
                    <plugin>
                        <artifactId>maven-surefire-plugin</artifactId>
                        <executions>
                            <execution>
                                <id>java8-test</id>
                                <phase>test</phase>
                                <goals>
                                    <goal>test</goal>
                                </goals>
                                <configuration>
                                    <reportsDirectory>${project.build.directory}/surefire-reports/java8</reportsDirectory>
                                    <jvm>${java8.home}/bin/java</jvm>
                                    <additionalClasspathElements>
                                        <additionalClasspathElement>${java8.home}/lib/tools.jar</additionalClasspathElement>
                                    </additionalClasspathElements>
                                </configuration>
                            </execution>
                        </executions>
                    </plugin>
                </plugins>
            </build>
        </profile>
        <profile>
            <id>java9-test-profile</id>
            <activation>
                <property>
                    <name>java9.home</name>
                </property>
            </activation>
            <properties>
                <modular.jdk.args/>
                <modular.jdk.props/>
            </properties>
            <build>
                <plugins>
                    <plugin>
                        <artifactId>maven-surefire-plugin</artifactId>
                        <executions>
                            <execution>
                                <id>java9-test</id>
                                <phase>test</phase>
                                <goals>
                                    <goal>test</goal>
                                </goals>
                                <configuration>
                                    <reportsDirectory>${project.build.directory}/surefire-reports/java9</reportsDirectory>
                                    <jvm>${java9.home}/bin/java</jvm>
                                    <classesDirectory>${project.build.directory}/classes/META-INF/versions/9</classesDirectory>
                                    <additionalClasspathElements>
                                        <additionalClasspathElement>${project.build.outputDirectory}</additionalClasspathElement>
                                        <additionalClasspathElement>${java9.home}/lib/tools.jar</additionalClasspathElement>
                                    </additionalClasspathElements>
                                </configuration>
                            </execution>
                        </executions>
                    </plugin>
                </plugins>
            </build>
        </profile>
    </profiles>

    <repositories>
        <repository>
            <id>public-jboss</id>
            <name>Public JBoss Repository Group</name>
            <url>https://repository.jboss.org/nexus/content/groups/public-jboss/</url>
        </repository>
    </repositories>
    <pluginRepositories>
        <pluginRepository>
            <id>public-jboss-plugins</id>
            <name>Public JBoss Repository Group</name>
            <url>https://repository.jboss.org/nexus/content/groups/public-jboss/</url>
        </pluginRepository>
    </pluginRepositories>
</project><|MERGE_RESOLUTION|>--- conflicted
+++ resolved
@@ -337,11 +337,11 @@
         </dependency>
         <dependency>
             <groupId>org.wildfly.security</groupId>
-<<<<<<< HEAD
+            <artifactId>wildfly-elytron-credential-store</artifactId>
+        </dependency>
+        <dependency>
+            <groupId>org.wildfly.security</groupId>
             <artifactId>wildfly-elytron-permission</artifactId>
-=======
-            <artifactId>wildfly-elytron-credential-store</artifactId>
->>>>>>> 2abf7a2b
         </dependency>
 
         <dependency>
